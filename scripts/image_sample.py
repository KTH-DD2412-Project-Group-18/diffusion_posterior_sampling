--- conflicted
+++ resolved
@@ -13,13 +13,10 @@
 import numpy as np
 import torch as th
 import torch.distributed as dist
-<<<<<<< HEAD
-=======
 from torchvision.transforms import ToPILImage
 
 from data.measurement_models import (RandomInpainting, 
                                      BoxInpainting)
->>>>>>> ddea8f24
 from torchvision import (datasets, 
                          transforms)
 from guided_diffusion import dist_util, logger
